// Copyright 2017 The Rust Project Developers. See the COPYRIGHT
// file at the top-level directory of this distribution and at
// https://rust-lang.org/COPYRIGHT.
//
// Licensed under the Apache License, Version 2.0 <LICENSE-APACHE or
// https://www.apache.org/licenses/LICENSE-2.0> or the MIT license
// <LICENSE-MIT or https://opensource.org/licenses/MIT>, at your
// option. This file may not be copied, modified, or distributed
// except according to those terms.

//! A distribution uniformly sampling numbers within a given range.
//!
//! [`Uniform`] is the standard distribution to sample uniformly from a range;
//! e.g. `Uniform::new_inclusive(1, 6)` can sample integers from 1 to 6, like a
//! standard die. [`Rng::gen_range`] supports any type supported by
//! [`Uniform`].
//!
//! This distribution is provided with support for several primitive types
//! (all integer and floating-point types) as well as `std::time::Duration`,
//! and supports extension to user-defined types via a type-specific *back-end*
//! implementation.
//!
//! The types [`UniformInt`], [`UniformFloat`] and [`UniformDuration`] are the
//! back-ends supporting sampling from primitive integer and floating-point
//! ranges as well as from `std::time::Duration`; these types do not normally
//! need to be used directly (unless implementing a derived back-end).
//!
//! # Example usage
//!
//! ```
//! use rand::{Rng, thread_rng};
//! use rand::distributions::Uniform;
//!
//! let mut rng = thread_rng();
//! let side = Uniform::new(-10.0, 10.0);
//!
//! // sample between 1 and 10 points
//! for _ in 0..rng.gen_range(1, 11) {
//!     // sample a point from the square with sides -10 - 10 in two dimensions
//!     let (x, y) = (rng.sample(side), rng.sample(side));
//!     println!("Point: {}, {}", x, y);
//! }
//! ```
//!
//! # Extending `Uniform` to support a custom type
//!
//! To extend [`Uniform`] to support your own types, write a back-end which
//! implements the [`UniformSampler`] trait, then implement the [`SampleUniform`]
//! helper trait to "register" your back-end. See the `MyF32` example below.
//!
//! At a minimum, the back-end needs to store any parameters needed for sampling
//! (e.g. the target range) and implement `new`, `new_inclusive` and `sample`.
//! Those methods should include an assert to check the range is valid (i.e.
//! `low < high`). The example below merely wraps another back-end.
//!
//! The `new`, `new_inclusive` and `sample_single` functions use arguments of
//! type SampleBorrow<X> in order to support passing in values by reference or
//! by value. In the implementation of these functions, you can choose to
//! simply use the reference returned by [`SampleBorrow::borrow`], or you can choose
//! to copy or clone the value, whatever is appropriate for your type.
//!
//! ```
//! use rand::prelude::*;
//! use rand::distributions::uniform::{Uniform, SampleUniform,
//!         UniformSampler, UniformFloat, SampleBorrow};
//!
//! struct MyF32(f32);
//!
//! #[derive(Clone, Copy, Debug)]
//! struct UniformMyF32 {
//!     inner: UniformFloat<f32>,
//! }
//!
//! impl UniformSampler for UniformMyF32 {
//!     type X = MyF32;
//!     fn new<B1, B2>(low: B1, high: B2) -> Self
//!         where B1: SampleBorrow<Self::X> + Sized,
//!               B2: SampleBorrow<Self::X> + Sized
//!     {
//!         UniformMyF32 {
//!             inner: UniformFloat::<f32>::new(low.borrow().0, high.borrow().0),
//!         }
//!     }
//!     fn new_inclusive<B1, B2>(low: B1, high: B2) -> Self
//!         where B1: SampleBorrow<Self::X> + Sized,
//!               B2: SampleBorrow<Self::X> + Sized
//!     {
//!         UniformSampler::new(low, high)
//!     }
//!     fn sample<R: Rng + ?Sized>(&self, rng: &mut R) -> Self::X {
//!         MyF32(self.inner.sample(rng))
//!     }
//! }
//!
//! impl SampleUniform for MyF32 {
//!     type Sampler = UniformMyF32;
//! }
//!
//! let (low, high) = (MyF32(17.0f32), MyF32(22.0f32));
//! let uniform = Uniform::new(low, high);
//! let x = uniform.sample(&mut thread_rng());
//! ```
//!
//! [`Uniform`]: struct.Uniform.html
//! [`Rng::gen_range`]: ../../trait.Rng.html#method.gen_range
//! [`SampleUniform`]: trait.SampleUniform.html
//! [`UniformSampler`]: trait.UniformSampler.html
//! [`UniformInt`]: struct.UniformInt.html
//! [`UniformFloat`]: struct.UniformFloat.html
//! [`UniformDuration`]: struct.UniformDuration.html
//! [`Borrow::borrow`]: trait.SampleBorrow.html

#[cfg(feature = "std")]
use std::time::Duration;

use Rng;
use distributions::Distribution;
use distributions::float::IntoFloat;
use distributions::utils::{WideningMultiply, FloatSIMDUtils, FloatAsSIMD, BoolAsSIMD};

#[cfg(not(feature = "std"))]
#[allow(unused_imports)] // rustc doesn't detect that this is actually used
use distributions::utils::Float;


#[cfg(feature="simd_support")]
use packed_simd::*;

/// Sample values uniformly between two bounds.
///
/// [`Uniform::new`] and [`Uniform::new_inclusive`] construct a uniform
/// distribution sampling from the given range; these functions may do extra
/// work up front to make sampling of multiple values faster.
///
/// When sampling from a constant range, many calculations can happen at
/// compile-time and all methods should be fast; for floating-point ranges and
/// the full range of integer types this should have comparable performance to
/// the `Standard` distribution.
///
/// Steps are taken to avoid bias which might be present in naive
/// implementations; for example `rng.gen::<u8>() % 170` samples from the range
/// `[0, 169]` but is twice as likely to select numbers less than 85 than other
/// values. Further, the implementations here give more weight to the high-bits
/// generated by the RNG than the low bits, since with some RNGs the low-bits
/// are of lower quality than the high bits.
///
/// Implementations must sample in `[low, high)` range for
/// `Uniform::new(low, high)`, i.e., excluding `high`. In particular care must
/// be taken to ensure that rounding never results values `< low` or `>= high`.
///
/// # Example
///
/// ```
/// use rand::distributions::{Distribution, Uniform};
///
/// fn main() {
///     let between = Uniform::from(10..10000);
///     let mut rng = rand::thread_rng();
///     let mut sum = 0;
///     for _ in 0..1000 {
///         sum += between.sample(&mut rng);
///     }
///     println!("{}", sum);
/// }
/// ```
///
/// [`Uniform::new`]: struct.Uniform.html#method.new
/// [`Uniform::new_inclusive`]: struct.Uniform.html#method.new_inclusive
/// [`new`]: struct.Uniform.html#method.new
/// [`new_inclusive`]: struct.Uniform.html#method.new_inclusive
#[derive(Clone, Copy, Debug)]
pub struct Uniform<X: SampleUniform> {
    inner: X::Sampler,
}

impl<X: SampleUniform> Uniform<X> {
    /// Create a new `Uniform` instance which samples uniformly from the half
    /// open range `[low, high)` (excluding `high`). Panics if `low >= high`.
    pub fn new<B1, B2>(low: B1, high: B2) -> Uniform<X>
        where B1: SampleBorrow<X> + Sized,
              B2: SampleBorrow<X> + Sized
    {
        Uniform { inner: X::Sampler::new(low, high) }
    }

    /// Create a new `Uniform` instance which samples uniformly from the closed
    /// range `[low, high]` (inclusive). Panics if `low > high`.
    pub fn new_inclusive<B1, B2>(low: B1, high: B2) -> Uniform<X>
        where B1: SampleBorrow<X> + Sized,
              B2: SampleBorrow<X> + Sized
    {
        Uniform { inner: X::Sampler::new_inclusive(low, high) }
    }
}

impl<X: SampleUniform> Distribution<X> for Uniform<X> {
    fn sample<R: Rng + ?Sized>(&self, rng: &mut R) -> X {
        self.inner.sample(rng)
    }
}

/// Helper trait for creating objects using the correct implementation of
/// [`UniformSampler`] for the sampling type.
///
/// See the [module documentation] on how to implement [`Uniform`] range
/// sampling for a custom type.
///
/// [`UniformSampler`]: trait.UniformSampler.html
/// [module documentation]: index.html
/// [`Uniform`]: struct.Uniform.html
pub trait SampleUniform: Sized {
    /// The `UniformSampler` implementation supporting type `X`.
    type Sampler: UniformSampler<X = Self>;
}

/// Helper trait handling actual uniform sampling.
///
/// See the [module documentation] on how to implement [`Uniform`] range
/// sampling for a custom type.
///
/// Implementation of [`sample_single`] is optional, and is only useful when
/// the implementation can be faster than `Self::new(low, high).sample(rng)`.
///
/// [module documentation]: index.html
/// [`Uniform`]: struct.Uniform.html
/// [`sample_single`]: trait.UniformSampler.html#method.sample_single
pub trait UniformSampler: Sized {
    /// The type sampled by this implementation.
    type X;

    /// Construct self, with inclusive lower bound and exclusive upper bound
    /// `[low, high)`.
    ///
    /// Usually users should not call this directly but instead use
    /// `Uniform::new`, which asserts that `low < high` before calling this.
    fn new<B1, B2>(low: B1, high: B2) -> Self
        where B1: SampleBorrow<Self::X> + Sized,
              B2: SampleBorrow<Self::X> + Sized;

    /// Construct self, with inclusive bounds `[low, high]`.
    ///
    /// Usually users should not call this directly but instead use
    /// `Uniform::new_inclusive`, which asserts that `low <= high` before
    /// calling this.
    fn new_inclusive<B1, B2>(low: B1, high: B2) -> Self
        where B1: SampleBorrow<Self::X> + Sized,
              B2: SampleBorrow<Self::X> + Sized;

    /// Sample a value.
    fn sample<R: Rng + ?Sized>(&self, rng: &mut R) -> Self::X;

    /// Sample a single value uniformly from a range with inclusive lower bound
    /// and exclusive upper bound `[low, high)`.
    ///
    /// Usually users should not call this directly but instead use
    /// `Uniform::sample_single`, which asserts that `low < high` before calling
    /// this.
    ///
    /// Via this method, implementations can provide a method optimized for
    /// sampling only a single value from the specified range. The default
    /// implementation simply calls `UniformSampler::new` then `sample` on the
    /// result.
    fn sample_single<R: Rng + ?Sized, B1, B2>(low: B1, high: B2, rng: &mut R)
        -> Self::X
        where B1: SampleBorrow<Self::X> + Sized,
              B2: SampleBorrow<Self::X> + Sized
    {
        let uniform: Self = UniformSampler::new(low, high);
        uniform.sample(rng)
    }
}

impl<X: SampleUniform> From<::core::ops::Range<X>> for Uniform<X> {
    fn from(r: ::core::ops::Range<X>) -> Uniform<X> {
        Uniform::new(r.start, r.end)
    }
}

#[cfg(rust_1_27)]
impl<X: SampleUniform> From<::core::ops::RangeInclusive<X>> for Uniform<X> {
    fn from(r: ::core::ops::RangeInclusive<X>) -> Uniform<X> {
        Uniform::new_inclusive(r.start(), r.end())
    }
}

/// Helper trait similar to [`Borrow`] but implemented
/// only for SampleUniform and references to SampleUniform in
/// order to resolve ambiguity issues.
///
/// [`Borrow`]: https://doc.rust-lang.org/std/borrow/trait.Borrow.html
pub trait SampleBorrow<Borrowed> {
    /// Immutably borrows from an owned value. See [`Borrow::borrow`]
    ///
    /// [`Borrow::borrow`]: https://doc.rust-lang.org/std/borrow/trait.Borrow.html#tymethod.borrow
    fn borrow(&self) -> &Borrowed;
}
impl<Borrowed> SampleBorrow<Borrowed> for Borrowed where Borrowed: SampleUniform {
    #[inline(always)]
    fn borrow(&self) -> &Borrowed { self }
}
impl<'a, Borrowed> SampleBorrow<Borrowed> for &'a Borrowed where Borrowed: SampleUniform {
    #[inline(always)]
   fn borrow(&self) -> &Borrowed { *self }
}

////////////////////////////////////////////////////////////////////////////////

// What follows are all back-ends.


/// The back-end implementing [`UniformSampler`] for integer types.
///
/// Unless you are implementing [`UniformSampler`] for your own type, this type
/// should not be used directly, use [`Uniform`] instead.
///
/// # Implementation notes
///
/// For a closed range, the number of possible numbers we should generate is
/// `range = (high - low + 1)`. It is not possible to end up with a uniform
/// distribution if we map *all* the random integers that can be generated to
/// this range. We have to map integers from a `zone` that is a multiple of the
/// range. The rest of the integers, that cause a bias, are rejected.
///
/// The problem with `range` is that to cover the full range of the type, it has
/// to store `unsigned_max + 1`, which can't be represented. But if the range
/// covers the full range of the type, no modulus is needed. A range of size 0
/// can't exist, so we use that to represent this special case. Wrapping
/// arithmetic even makes representing `unsigned_max + 1` as 0 simple.
///
/// We don't calculate `zone` directly, but first calculate the number of
/// integers to reject. To handle `unsigned_max + 1` not fitting in the type,
/// we use:
/// `ints_to_reject = (unsigned_max + 1) % range;`
/// `ints_to_reject = (unsigned_max - range + 1) % range;`
///
/// The smallest integer PRNGs generate is `u32`. That is why for small integer
/// sizes (`i8`/`u8` and `i16`/`u16`) there is an optimization: don't pick the
/// largest zone that can fit in the small type, but pick the largest zone that
/// can fit in an `u32`. `ints_to_reject` is always less than half the size of
/// the small integer. This means the first bit of `zone` is always 1, and so
/// are all the other preceding bits of a larger integer. The easiest way to
/// grow the `zone` for the larger type is to simply sign extend it.
///
/// An alternative to using a modulus is widening multiply: After a widening
/// multiply by `range`, the result is in the high word. Then comparing the low
/// word against `zone` makes sure our distribution is uniform.
///
/// [`UniformSampler`]: trait.UniformSampler.html
/// [`Uniform`]: struct.Uniform.html
#[derive(Clone, Copy, Debug)]
pub struct UniformInt<X> {
    low: X,
    range: X,
    zone: X,
}

macro_rules! uniform_int_impl {
    ($ty:ty, $signed:ty, $unsigned:ident,
     $i_large:ident, $u_large:ident) => {
        impl SampleUniform for $ty {
            type Sampler = UniformInt<$ty>;
        }

        impl UniformSampler for UniformInt<$ty> {
            // We play free and fast with unsigned vs signed here
            // (when $ty is signed), but that's fine, since the
            // contract of this macro is for $ty and $unsigned to be
            // "bit-equal", so casting between them is a no-op.

            type X = $ty;

            #[inline] // if the range is constant, this helps LLVM to do the
                      // calculations at compile-time.
            fn new<B1, B2>(low_b: B1, high_b: B2) -> Self
                where B1: SampleBorrow<Self::X> + Sized,
                      B2: SampleBorrow<Self::X> + Sized
            {
                let low = *low_b.borrow();
                let high = *high_b.borrow();
                assert!(low < high, "Uniform::new called with `low >= high`");
                UniformSampler::new_inclusive(low, high - 1)
            }

            #[inline] // if the range is constant, this helps LLVM to do the
                      // calculations at compile-time.
            fn new_inclusive<B1, B2>(low_b: B1, high_b: B2) -> Self
                where B1: SampleBorrow<Self::X> + Sized,
                      B2: SampleBorrow<Self::X> + Sized
            {
                let low = *low_b.borrow();
                let high = *high_b.borrow();
                assert!(low <= high,
                        "Uniform::new_inclusive called with `low > high`");
                let unsigned_max = ::core::$unsigned::MAX;

                let range = high.wrapping_sub(low).wrapping_add(1) as $unsigned;
                let ints_to_reject =
                    if range > 0 {
                        (unsigned_max - range + 1) % range
                    } else {
                        0
                    };
                let zone = unsigned_max - ints_to_reject;

                UniformInt {
                    low: low,
                    // These are really $unsigned values, but store as $ty:
                    range: range as $ty,
                    zone: zone as $ty
                }
            }

            fn sample<R: Rng + ?Sized>(&self, rng: &mut R) -> Self::X {
                let range = self.range as $unsigned as $u_large;
                if range > 0 {
                    // Grow `zone` to fit a type of at least 32 bits, by
                    // sign-extending it (the first bit is always 1, so are all
                    // the preceding bits of the larger type).
                    // For types that already have the right size, all the
                    // casting is a no-op.
                    let zone = self.zone as $signed as $i_large as $u_large;
                    loop {
                        let v: $u_large = rng.gen();
                        let (hi, lo) = v.wmul(range);
                        if lo <= zone {
                            return self.low.wrapping_add(hi as $ty);
                        }
                    }
                } else {
                    // Sample from the entire integer range.
                    rng.gen()
                }
            }

            fn sample_single<R: Rng + ?Sized, B1, B2>(low_b: B1, high_b: B2, rng: &mut R)
                -> Self::X
                where B1: SampleBorrow<Self::X> + Sized,
                      B2: SampleBorrow<Self::X> + Sized
            {
                let low = *low_b.borrow();
                let high = *high_b.borrow();
                assert!(low < high,
                        "Uniform::sample_single called with low >= high");
                let range = high.wrapping_sub(low) as $unsigned as $u_large;
                let zone =
                    if ::core::$unsigned::MAX <= ::core::u16::MAX as $unsigned {
                        // Using a modulus is faster than the approximation for
                        // i8 and i16. I suppose we trade the cost of one
                        // modulus for near-perfect branch prediction.
                        let unsigned_max: $u_large = ::core::$u_large::MAX;
                        let ints_to_reject = (unsigned_max - range + 1) % range;
                        unsigned_max - ints_to_reject
                    } else {
                        // conservative but fast approximation
                       range << range.leading_zeros()
                    };

                loop {
                    let v: $u_large = rng.gen();
                    let (hi, lo) = v.wmul(range);
                    if lo <= zone {
                        return low.wrapping_add(hi as $ty);
                    }
                }
            }
        }
    }
}

uniform_int_impl! { i8, i8, u8, i32, u32 }
uniform_int_impl! { i16, i16, u16, i32, u32 }
uniform_int_impl! { i32, i32, u32, i32, u32 }
uniform_int_impl! { i64, i64, u64, i64, u64 }
#[cfg(rust_1_26)]
uniform_int_impl! { i128, i128, u128, u128, u128 }
uniform_int_impl! { isize, isize, usize, isize, usize }
uniform_int_impl! { u8, i8, u8, i32, u32 }
uniform_int_impl! { u16, i16, u16, i32, u32 }
uniform_int_impl! { u32, i32, u32, i32, u32 }
uniform_int_impl! { u64, i64, u64, i64, u64 }
uniform_int_impl! { usize, isize, usize, isize, usize }
#[cfg(rust_1_26)]
uniform_int_impl! { u128, u128, u128, i128, u128 }

#[cfg(feature = "simd_support")]
macro_rules! uniform_simd_int_impl {
    ($ty:ident, $unsigned:ident, $u_scalar:ident) => {
        // The "pick the largest zone that can fit in an `u32`" optimization
        // is less useful here. Multiple lanes complicate things, we don't
        // know the PRNG's minimal output size, and casting to a larger vector
        // is generally a bad idea for SIMD performance. The user can still
        // implement it manually.

        // TODO: look into `Uniform::<u32x4>::new(0u32, 100)` functionality
        //       perhaps `impl SampleUniform for $u_scalar`?
        impl SampleUniform for $ty {
            type Sampler = UniformInt<$ty>;
        }

        impl UniformSampler for UniformInt<$ty> {
            type X = $ty;

            #[inline] // if the range is constant, this helps LLVM to do the
                      // calculations at compile-time.
            fn new<B1, B2>(low_b: B1, high_b: B2) -> Self
                where B1: SampleBorrow<Self::X> + Sized,
                      B2: SampleBorrow<Self::X> + Sized
            {
                let low = *low_b.borrow();
                let high = *high_b.borrow();
                assert!(low.lt(high).all(), "Uniform::new called with `low >= high`");
                UniformSampler::new_inclusive(low, high - 1)
            }

            #[inline] // if the range is constant, this helps LLVM to do the
                      // calculations at compile-time.
            fn new_inclusive<B1, B2>(low_b: B1, high_b: B2) -> Self
                where B1: SampleBorrow<Self::X> + Sized,
                      B2: SampleBorrow<Self::X> + Sized
            {
                let low = *low_b.borrow();
                let high = *high_b.borrow();
                assert!(low.le(high).all(),
                        "Uniform::new_inclusive called with `low > high`");
                let unsigned_max = ::core::$u_scalar::MAX;

                // NOTE: these may need to be replaced with explicitly
                // wrapping operations if `packed_simd` changes
                let range: $unsigned = ((high - low) + 1).cast();
                // `% 0` will panic at runtime.
                let not_full_range = range.gt($unsigned::splat(0));
                // replacing 0 with `unsigned_max` allows a faster `select`
                // with bitwise OR
                let modulo = not_full_range.select(range, $unsigned::splat(unsigned_max));
                // wrapping addition
                let ints_to_reject = (unsigned_max - range + 1) % modulo;
                // When `range` is 0, `lo` of `v.wmul(range)` will always be
                // zero which means only one sample is needed.
                let zone = unsigned_max - ints_to_reject;

                UniformInt {
                    low: low,
                    // These are really $unsigned values, but store as $ty:
                    range: range.cast(),
                    zone: zone.cast(),
                }
            }

            fn sample<R: Rng + ?Sized>(&self, rng: &mut R) -> Self::X {
                let range: $unsigned = self.range.cast();
                let zone: $unsigned = self.zone.cast();

                // This might seem very slow, generating a whole new
                // SIMD vector for every sample rejection. For most uses
                // though, the chance of rejection is small and provides good
                // general performance. With multiple lanes, that chance is
                // multiplied. To mitigate this, we replace only the lanes of
                // the vector which fail, iteratively reducing the chance of
                // rejection. The replacement method does however add a little
                // overhead. Benchmarking or calculating probabilities might
                // reveal contexts where this replacement method is slower.
                let mut v: $unsigned = rng.gen();
                loop {
                    let (hi, lo) = v.wmul(range);
                    let mask = lo.le(zone);
                    if mask.all() {
                        let hi: $ty = hi.cast();
                        // wrapping addition
                        let result = self.low + hi;
                        // `select` here compiles to a blend operation
                        // When `range.eq(0).none()` the compare and blend
                        // operations are avoided.
                        let v: $ty = v.cast();
                        return range.gt($unsigned::splat(0)).select(result, v);
                    }
                    // Replace only the failing lanes
                    v = mask.select(v, rng.gen());
                }
            }
        }
    };

    // bulk implementation
    ($(($unsigned:ident, $signed:ident),)+ $u_scalar:ident) => {
        $(
            uniform_simd_int_impl!($unsigned, $unsigned, $u_scalar);
            uniform_simd_int_impl!($signed, $unsigned, $u_scalar);
        )+
    };
}

#[cfg(feature = "simd_support")]
uniform_simd_int_impl! {
    (u64x2, i64x2),
    (u64x4, i64x4),
    (u64x8, i64x8),
    u64
}

#[cfg(feature = "simd_support")]
uniform_simd_int_impl! {
    (u32x2, i32x2),
    (u32x4, i32x4),
    (u32x8, i32x8),
    (u32x16, i32x16),
    u32
}

#[cfg(feature = "simd_support")]
uniform_simd_int_impl! {
    (u16x2, i16x2),
    (u16x4, i16x4),
    (u16x8, i16x8),
    (u16x16, i16x16),
    (u16x32, i16x32),
    u16
}

#[cfg(feature = "simd_support")]
uniform_simd_int_impl! {
    (u8x2, i8x2),
    (u8x4, i8x4),
    (u8x8, i8x8),
    (u8x16, i8x16),
    (u8x32, i8x32),
    (u8x64, i8x64),
    u8
}


/// The back-end implementing [`UniformSampler`] for floating-point types.
///
/// Unless you are implementing [`UniformSampler`] for your own type, this type
/// should not be used directly, use [`Uniform`] instead.
///
/// # Implementation notes
///
/// Instead of generating a float in the `[0, 1)` range using [`Standard`], the
/// `UniformFloat` implementation converts the output of an PRNG itself. This
/// way one or two steps can be optimized out.
///
/// The floats are first converted to a value in the `[1, 2)` interval using a
/// transmute-based method, and then mapped to the expected range with a
/// multiply and addition. Values produced this way have what equals 22 bits of
/// random digits for an `f32`, and 52 for an `f64`.
///
/// [`UniformSampler`]: trait.UniformSampler.html
/// [`new`]: trait.UniformSampler.html#tymethod.new
/// [`new_inclusive`]: trait.UniformSampler.html#tymethod.new_inclusive
/// [`Uniform`]: struct.Uniform.html
/// [`Standard`]: ../struct.Standard.html
#[derive(Clone, Copy, Debug)]
pub struct UniformFloat<X> {
    low: X,
    scale: X,
}

macro_rules! uniform_float_impl {
    ($ty:ty, $uty:ident, $f_scalar:ident, $u_scalar:ident, $bits_to_discard:expr) => {
        impl SampleUniform for $ty {
            type Sampler = UniformFloat<$ty>;
        }

        impl UniformSampler for UniformFloat<$ty> {
            type X = $ty;

            fn new<B1, B2>(low_b: B1, high_b: B2) -> Self
                where B1: SampleBorrow<Self::X> + Sized,
                      B2: SampleBorrow<Self::X> + Sized
            {
                let low = *low_b.borrow();
                let high = *high_b.borrow();
                assert!(low.all_lt(high),
                        "Uniform::new called with `low >= high`");
                assert!(low.all_finite() && high.all_finite(),
                        "Uniform::new called with non-finite boundaries");
                let max_rand = <$ty>::splat((::core::$u_scalar::MAX >> $bits_to_discard)
                                            .into_float_with_exponent(0) - 1.0);

                let mut scale = high - low;

                loop {
                    let mask = (scale * max_rand + low).ge_mask(high);
                    if mask.none() {
                        break;
                    }
                    scale = scale.decrease_masked(mask);
                }

                debug_assert!(<$ty>::splat(0.0).all_le(scale));

                UniformFloat { low, scale }
            }

            fn new_inclusive<B1, B2>(low_b: B1, high_b: B2) -> Self
                where B1: SampleBorrow<Self::X> + Sized,
                      B2: SampleBorrow<Self::X> + Sized
            {
                let low = *low_b.borrow();
                let high = *high_b.borrow();
                assert!(low.all_le(high),
                        "Uniform::new_inclusive called with `low > high`");
                assert!(low.all_finite() && high.all_finite(),
                        "Uniform::new_inclusive called with non-finite boundaries");
                let max_rand = <$ty>::splat((::core::$u_scalar::MAX >> $bits_to_discard)
                                            .into_float_with_exponent(0) - 1.0);

                let mut scale = (high - low) / max_rand;

                loop {
                    let mask = (scale * max_rand + low).gt_mask(high);
                    if mask.none() {
                        break;
                    }
                    scale = scale.decrease_masked(mask);
                }

                debug_assert!(<$ty>::splat(0.0).all_le(scale));

                UniformFloat { low, scale }
            }

            fn sample<R: Rng + ?Sized>(&self, rng: &mut R) -> Self::X {
                // Generate a value in the range [1, 2)
                let value1_2 = (rng.gen::<$uty>() >> $bits_to_discard)
                               .into_float_with_exponent(0);

                // Get a value in the range [0, 1) in order to avoid
                // overflowing into infinity when multiplying with scale
                let value0_1 = value1_2 - 1.0;

                // We don't use `f64::mul_add`, because it is not available with
                // `no_std`. Furthermore, it is slower for some targets (but
                // faster for others). However, the order of multiplication and
                // addition is important, because on some platforms (e.g. ARM)
                // it will be optimized to a single (non-FMA) instruction.
                value0_1 * self.scale + self.low
            }

            #[inline]
            fn sample_single<R: Rng + ?Sized, B1, B2>(low_b: B1, high_b: B2, rng: &mut R)
                -> Self::X
                where B1: SampleBorrow<Self::X> + Sized,
                      B2: SampleBorrow<Self::X> + Sized
            {
                let low = *low_b.borrow();
                let high = *high_b.borrow();
                assert!(low.all_lt(high),
                        "Uniform::sample_single called with low >= high");
                let mut scale = high - low;

                loop {
                    // Generate a value in the range [1, 2)
                    let value1_2 = (rng.gen::<$uty>() >> $bits_to_discard)
                                   .into_float_with_exponent(0);

                    // Get a value in the range [0, 1) in order to avoid
                    // overflowing into infinity when multiplying with scale
                    let value0_1 = value1_2 - 1.0;

                    // Doing multiply before addition allows some architectures
                    // to use a single instruction.
                    let res = value0_1 * scale + low;

                    debug_assert!(low.all_le(res) || !scale.all_finite());
                    if res.all_lt(high) {
                        return res;
                    }

                    // This handles a number of edge cases.
                    // * `low` or `high` is NaN. In this case `scale` and
                    //   `res` are going to end up as NaN.
                    // * `low` is negative infinity and `high` is finite.
                    //   `scale` is going to be infinite and `res` will be
                    //   NaN.
                    // * `high` is positive infinity and `low` is finite.
                    //   `scale` is going to be infinite and `res` will
                    //   be infinite or NaN (if value0_1 is 0).
                    // * `low` is negative infinity and `high` is positive
                    //   infinity. `scale` will be infinite and `res` will
                    //   be NaN.
                    // * `low` and `high` are finite, but `high - low`
                    //   overflows to infinite. `scale` will be infinite
                    //   and `res` will be infinite or NaN (if value0_1 is 0).
                    // So if `high` or `low` are non-finite, we are guaranteed
                    // to fail the `res < high` check above and end up here.
                    //
                    // While we technically should check for non-finite `low`
                    // and `high` before entering the loop, by doing the checks
                    // here instead, we allow the common case to avoid these
                    // checks. But we are still guaranteed that if `low` or
                    // `high` are non-finite we'll end up here and can do the
                    // appropriate checks.
                    //
                    // Likewise `high - low` overflowing to infinity is also
                    // rare, so handle it here after the common case.
                    let mask = !scale.finite_mask();
                    if mask.any() {
                        assert!(low.all_finite() && high.all_finite(),
                                "Uniform::sample_single called with non-finite boundaries");
                        scale = scale.decrease_masked(mask);
                    }
                }
            }
        }
    }
}

uniform_float_impl! { f32, u32, f32, u32, 32 - 23 }
uniform_float_impl! { f64, u64, f64, u64, 64 - 52 }

#[cfg(feature="simd_support")]
uniform_float_impl! { f32x2, u32x2, f32, u32, 32 - 23 }
#[cfg(feature="simd_support")]
uniform_float_impl! { f32x4, u32x4, f32, u32, 32 - 23 }
#[cfg(feature="simd_support")]
uniform_float_impl! { f32x8, u32x8, f32, u32, 32 - 23 }
#[cfg(feature="simd_support")]
uniform_float_impl! { f32x16, u32x16, f32, u32, 32 - 23 }

#[cfg(feature="simd_support")]
uniform_float_impl! { f64x2, u64x2, f64, u64, 64 - 52 }
#[cfg(feature="simd_support")]
uniform_float_impl! { f64x4, u64x4, f64, u64, 64 - 52 }
#[cfg(feature="simd_support")]
uniform_float_impl! { f64x8, u64x8, f64, u64, 64 - 52 }



/// The back-end implementing [`UniformSampler`] for `Duration`.
///
/// Unless you are implementing [`UniformSampler`] for your own types, this type
/// should not be used directly, use [`Uniform`] instead.
///
/// [`UniformSampler`]: trait.UniformSampler.html
/// [`Uniform`]: struct.Uniform.html
#[cfg(feature = "std")]
#[derive(Clone, Copy, Debug)]
pub struct UniformDuration {
    offset: Duration,
    mode: UniformDurationMode,
}

#[cfg(feature = "std")]
#[derive(Debug, Copy, Clone)]
enum UniformDurationMode {
    Small {
        nanos: Uniform<u64>,
    },
    Large {
        size: Duration,
        secs: Uniform<u64>,
    }
}

#[cfg(feature = "std")]
impl SampleUniform for Duration {
    type Sampler = UniformDuration;
}

#[cfg(feature = "std")]
impl UniformSampler for UniformDuration {
    type X = Duration;

    #[inline]
    fn new<B1, B2>(low_b: B1, high_b: B2) -> Self
        where B1: SampleBorrow<Self::X> + Sized,
              B2: SampleBorrow<Self::X> + Sized
    {
        let low = *low_b.borrow();
        let high = *high_b.borrow();
        assert!(low < high, "Uniform::new called with `low >= high`");
        UniformDuration::new_inclusive(low, high - Duration::new(0, 1))
    }

    #[inline]
    fn new_inclusive<B1, B2>(low_b: B1, high_b: B2) -> Self
        where B1: SampleBorrow<Self::X> + Sized,
              B2: SampleBorrow<Self::X> + Sized
    {
        let low = *low_b.borrow();
        let high = *high_b.borrow();
        assert!(low <= high, "Uniform::new_inclusive called with `low > high`");
        let size = high - low;
        let nanos = size
            .as_secs()
            .checked_mul(1_000_000_000)
            .and_then(|n| n.checked_add(size.subsec_nanos() as u64));

        let mode = match nanos {
            Some(nanos) => {
                UniformDurationMode::Small {
                    nanos: Uniform::new_inclusive(0, nanos),
                }
            }
            None => {
                UniformDurationMode::Large {
                    size: size,
                    secs: Uniform::new_inclusive(0, size.as_secs()),
                }
            }
        };

        UniformDuration {
            mode,
            offset: low,
        }
    }

    #[inline]
    fn sample<R: Rng + ?Sized>(&self, rng: &mut R) -> Duration {
        let d = match self.mode {
            UniformDurationMode::Small { nanos } => {
                let nanos = nanos.sample(rng);
                Duration::new(nanos / 1_000_000_000, (nanos % 1_000_000_000) as u32)
            }
            UniformDurationMode::Large { size, secs } => {
                // constant folding means this is at least as fast as `gen_range`
                let nano_range = Uniform::new(0, 1_000_000_000);
                loop {
                    let d = Duration::new(secs.sample(rng), nano_range.sample(rng));
                    if d <= size {
                        break d;
                    }
                }
            }
        };

        self.offset + d
    }
}

#[cfg(test)]
mod tests {
    use Rng;
    use rngs::mock::StepRng;
    use distributions::uniform::Uniform;
    use distributions::utils::FloatAsSIMD;
    #[cfg(feature="simd_support")] use packed_simd::*;

    #[should_panic]
    #[test]
    fn test_uniform_bad_limits_equal_int() {
        Uniform::new(10, 10);
    }

    #[test]
    fn test_uniform_good_limits_equal_int() {
        let mut rng = ::test::rng(804);
        let dist = Uniform::new_inclusive(10, 10);
        for _ in 0..20 {
            assert_eq!(rng.sample(dist), 10);
        }
    }

    #[should_panic]
    #[test]
    fn test_uniform_bad_limits_flipped_int() {
        Uniform::new(10, 5);
    }

    #[test]
    fn test_integers() {
        use core::{i8, i16, i32, i64, isize};
        use core::{u8, u16, u32, u64, usize};
        #[cfg(feature = "i128_support")]
        use core::{i128, u128};

        let mut rng = ::test::rng(251);
        macro_rules! t {
            ($ty:ident, $v:expr, $le:expr, $lt:expr) => {{
                for &(low, high) in $v.iter() {
                    let my_uniform = Uniform::new(low, high);
                    for _ in 0..1000 {
                        let v: $ty = rng.sample(my_uniform);
                        assert!($le(low, v) && $lt(v, high));
                    }

                    let my_uniform = Uniform::new_inclusive(low, high);
                    for _ in 0..1000 {
                        let v: $ty = rng.sample(my_uniform);
                        assert!($le(low, v) && $le(v, high));
                    }

                    let my_uniform = Uniform::new(&low, high);
                    for _ in 0..1000 {
                        let v: $ty = rng.sample(my_uniform);
                        assert!($le(low, v) && $lt(v, high));
                    }

                    let my_uniform = Uniform::new_inclusive(&low, &high);
                    for _ in 0..1000 {
                        let v: $ty = rng.sample(my_uniform);
                        assert!($le(low, v) && $le(v, high));
                    }

                    for _ in 0..1000 {
                        let v: $ty = rng.gen_range(low, high);
                        assert!($le(low, v) && $lt(v, high));
                    }
                }
            }};

            // scalar bulk
            ($($ty:ident),*) => {{
                $(t!(
                    $ty,
                    [(0, 10), (10, 127), ($ty::MIN, $ty::MAX)],
                    |x, y| x <= y,
                    |x, y| x < y
                );)*
            }};

            // simd bulk
            ($($ty:ident),* => $scalar:ident) => {{
                $(t!(
                    $ty,
                    [
                        ($ty::splat(0), $ty::splat(10)),
                        ($ty::splat(10), $ty::splat(127)),
                        ($ty::splat($scalar::MIN), $ty::splat($scalar::MAX)),
                    ],
                    |x: $ty, y| x.le(y).all(),
                    |x: $ty, y| x.lt(y).all()
                );)*
            }};
        }
        t!(i8, i16, i32, i64, isize,
           u8, u16, u32, u64, usize);
<<<<<<< HEAD
        #[cfg(feature = "i128_support")]
        t!(i128, u128);

        #[cfg(feature = "simd_support")]
        {
            t!(u8x2, u8x4, u8x8, u8x16, u8x32, u8x64 => u8);
            t!(i8x2, i8x4, i8x8, i8x16, i8x32, i8x64 => i8);
            t!(u16x2, u16x4, u16x8, u16x16, u16x32 => u16);
            t!(i16x2, i16x4, i16x8, i16x16, i16x32 => i16);
            t!(u32x2, u32x4, u32x8, u32x16 => u32);
            t!(i32x2, i32x4, i32x8, i32x16 => i32);
            t!(u64x2, u64x4, u64x8 => u64);
            t!(i64x2, i64x4, i64x8 => i64);
        }
=======
        #[cfg(rust_1_26)]
        t!(i128, u128)
>>>>>>> af8aa523
    }

    #[test]
    fn test_floats() {
        let mut rng = ::test::rng(252);
        let mut zero_rng = StepRng::new(0, 0);
        let mut max_rng = StepRng::new(0xffff_ffff_ffff_ffff, 0);
        macro_rules! t {
            ($ty:ty, $f_scalar:ident, $bits_shifted:expr) => {{
                let v: &[($f_scalar, $f_scalar)]=
                    &[(0.0, 100.0),
                      (-1e35, -1e25),
                      (1e-35, 1e-25),
                      (-1e35, 1e35),
                      (<$f_scalar>::from_bits(0), <$f_scalar>::from_bits(3)),
                      (-<$f_scalar>::from_bits(10), -<$f_scalar>::from_bits(1)),
                      (-<$f_scalar>::from_bits(5), 0.0),
                      (-<$f_scalar>::from_bits(7), -0.0),
                      (10.0, ::core::$f_scalar::MAX),
                      (-100.0, ::core::$f_scalar::MAX),
                      (-::core::$f_scalar::MAX / 5.0, ::core::$f_scalar::MAX),
                      (-::core::$f_scalar::MAX, ::core::$f_scalar::MAX / 5.0),
                      (-::core::$f_scalar::MAX * 0.8, ::core::$f_scalar::MAX * 0.7),
                      (-::core::$f_scalar::MAX, ::core::$f_scalar::MAX),
                     ];
                for &(low_scalar, high_scalar) in v.iter() {
                    for lane in 0..<$ty>::lanes() {
                        let low = <$ty>::splat(0.0 as $f_scalar).replace(lane, low_scalar);
                        let high = <$ty>::splat(1.0 as $f_scalar).replace(lane, high_scalar);
                        let my_uniform = Uniform::new(low, high);
                        let my_incl_uniform = Uniform::new_inclusive(low, high);
                        for _ in 0..100 {
                            let v = rng.sample(my_uniform).extract(lane);
                            assert!(low_scalar <= v && v < high_scalar);
                            let v = rng.sample(my_incl_uniform).extract(lane);
                            assert!(low_scalar <= v && v <= high_scalar);
                            let v = rng.gen_range(low, high).extract(lane);
                            assert!(low_scalar <= v && v < high_scalar);
                        }

                        assert_eq!(rng.sample(Uniform::new_inclusive(low, low)).extract(lane), low_scalar);

                        assert_eq!(zero_rng.sample(my_uniform).extract(lane), low_scalar);
                        assert_eq!(zero_rng.sample(my_incl_uniform).extract(lane), low_scalar);
                        assert_eq!(zero_rng.gen_range(low, high).extract(lane), low_scalar);
                        assert!(max_rng.sample(my_uniform).extract(lane) < high_scalar);
                        assert!(max_rng.sample(my_incl_uniform).extract(lane) <= high_scalar);

                        // Don't run this test for really tiny differences between high and low
                        // since for those rounding might result in selecting high for a very
                        // long time.
                        if (high_scalar - low_scalar) > 0.0001 {
                            let mut lowering_max_rng =
                                StepRng::new(0xffff_ffff_ffff_ffff,
                                             (-1i64 << $bits_shifted) as u64);
                            assert!(lowering_max_rng.gen_range(low, high).extract(lane) < high_scalar);
                        }
                    }
                }

                assert_eq!(rng.sample(Uniform::new_inclusive(::core::$f_scalar::MAX,
                                                             ::core::$f_scalar::MAX)),
                           ::core::$f_scalar::MAX);
                assert_eq!(rng.sample(Uniform::new_inclusive(-::core::$f_scalar::MAX,
                                                             -::core::$f_scalar::MAX)),
                           -::core::$f_scalar::MAX);
            }}
        }

        t!(f32, f32, 32 - 23);
        t!(f64, f64, 64 - 52);
        #[cfg(feature="simd_support")]
        {
            t!(f32x2, f32, 32 - 23);
            t!(f32x4, f32, 32 - 23);
            t!(f32x8, f32, 32 - 23);
            t!(f32x16, f32, 32 - 23);
            t!(f64x2, f64, 64 - 52);
            t!(f64x4, f64, 64 - 52);
            t!(f64x8, f64, 64 - 52);
        }
    }

    #[test]
    #[cfg(all(feature="std",
              not(target_arch = "wasm32"),
              not(target_arch = "asmjs")))]
    fn test_float_assertions() {
        use std::panic::catch_unwind;
        use super::SampleUniform;
        fn range<T: SampleUniform>(low: T, high: T) {
            let mut rng = ::test::rng(253);
            rng.gen_range(low, high);
        }

        macro_rules! t {
            ($ty:ident, $f_scalar:ident) => {{
                let v: &[($f_scalar, $f_scalar)] =
                    &[(::std::$f_scalar::NAN, 0.0),
                      (1.0, ::std::$f_scalar::NAN),
                      (::std::$f_scalar::NAN, ::std::$f_scalar::NAN),
                      (1.0, 0.5),
                      (::std::$f_scalar::MAX, -::std::$f_scalar::MAX),
                      (::std::$f_scalar::INFINITY, ::std::$f_scalar::INFINITY),
                      (::std::$f_scalar::NEG_INFINITY, ::std::$f_scalar::NEG_INFINITY),
                      (::std::$f_scalar::NEG_INFINITY, 5.0),
                      (5.0, ::std::$f_scalar::INFINITY),
                      (::std::$f_scalar::NAN, ::std::$f_scalar::INFINITY),
                      (::std::$f_scalar::NEG_INFINITY, ::std::$f_scalar::NAN),
                      (::std::$f_scalar::NEG_INFINITY, ::std::$f_scalar::INFINITY),
                     ];
                for &(low_scalar, high_scalar) in v.iter() {
                    for lane in 0..<$ty>::lanes() {
                        let low = <$ty>::splat(0.0 as $f_scalar).replace(lane, low_scalar);
                        let high = <$ty>::splat(1.0 as $f_scalar).replace(lane, high_scalar);
                        assert!(catch_unwind(|| range(low, high)).is_err());
                        assert!(catch_unwind(|| Uniform::new(low, high)).is_err());
                        assert!(catch_unwind(|| Uniform::new_inclusive(low, high)).is_err());
                        assert!(catch_unwind(|| range(low, low)).is_err());
                        assert!(catch_unwind(|| Uniform::new(low, low)).is_err());
                    }
                }
            }}
        }

        t!(f32, f32);
        t!(f64, f64);
        #[cfg(feature="simd_support")]
        {
            t!(f32x2, f32);
            t!(f32x4, f32);
            t!(f32x8, f32);
            t!(f32x16, f32);
            t!(f64x2, f64);
            t!(f64x4, f64);
            t!(f64x8, f64);
        }
    }


    #[test]
    #[cfg(feature = "std")]
    fn test_durations() {
        use std::time::Duration;

        let mut rng = ::test::rng(253);

        let v = &[(Duration::new(10, 50000), Duration::new(100, 1234)),
                  (Duration::new(0, 100), Duration::new(1, 50)),
                  (Duration::new(0, 0), Duration::new(u64::max_value(), 999_999_999))];
        for &(low, high) in v.iter() {
            let my_uniform = Uniform::new(low, high);
            for _ in 0..1000 {
                let v = rng.sample(my_uniform);
                assert!(low <= v && v < high);
            }
        }
    }

    #[test]
    fn test_custom_uniform() {
        use distributions::uniform::{UniformSampler, UniformFloat, SampleUniform, SampleBorrow};
        #[derive(Clone, Copy, PartialEq, PartialOrd)]
        struct MyF32 {
            x: f32,
        }
        #[derive(Clone, Copy, Debug)]
        struct UniformMyF32 {
            inner: UniformFloat<f32>,
        }
        impl UniformSampler for UniformMyF32 {
            type X = MyF32;
            fn new<B1, B2>(low: B1, high: B2) -> Self
                where B1: SampleBorrow<Self::X> + Sized,
                      B2: SampleBorrow<Self::X> + Sized
            {
                UniformMyF32 {
                    inner: UniformFloat::<f32>::new(low.borrow().x, high.borrow().x),
                }
            }
            fn new_inclusive<B1, B2>(low: B1, high: B2) -> Self
                where B1: SampleBorrow<Self::X> + Sized,
                      B2: SampleBorrow<Self::X> + Sized
            {
                UniformSampler::new(low, high)
            }
            fn sample<R: Rng + ?Sized>(&self, rng: &mut R) -> Self::X {
                MyF32 { x: self.inner.sample(rng) }
            }
        }
        impl SampleUniform for MyF32 {
            type Sampler = UniformMyF32;
        }

        let (low, high) = (MyF32{ x: 17.0f32 }, MyF32{ x: 22.0f32 });
        let uniform = Uniform::new(low, high);
        let mut rng = ::test::rng(804);
        for _ in 0..100 {
            let x: MyF32 = rng.sample(uniform);
            assert!(low <= x && x < high);
        }
    }

    #[test]
    fn test_uniform_from_std_range() {
        let r = Uniform::from(2u32..7);
        assert_eq!(r.inner.low, 2);
        assert_eq!(r.inner.range, 5);
        let r = Uniform::from(2.0f64..7.0);
        assert_eq!(r.inner.low, 2.0);
        assert_eq!(r.inner.scale, 5.0);
    }

    #[cfg(rust_1_27)]
    #[test]
    fn test_uniform_from_std_range_inclusive() {
        let r = Uniform::from(2u32..=6);
        assert_eq!(r.inner.low, 2);
        assert_eq!(r.inner.range, 5);
        let r = Uniform::from(2.0f64..=7.0);
        assert_eq!(r.inner.low, 2.0);
        assert!(r.inner.scale > 5.0);
        assert!(r.inner.scale < 5.0 + 1e-14);
    }
}<|MERGE_RESOLUTION|>--- conflicted
+++ resolved
@@ -963,7 +963,7 @@
     fn test_integers() {
         use core::{i8, i16, i32, i64, isize};
         use core::{u8, u16, u32, u64, usize};
-        #[cfg(feature = "i128_support")]
+        #[cfg(rust_1_26)]
         use core::{i128, u128};
 
         let mut rng = ::test::rng(251);
@@ -1027,8 +1027,7 @@
         }
         t!(i8, i16, i32, i64, isize,
            u8, u16, u32, u64, usize);
-<<<<<<< HEAD
-        #[cfg(feature = "i128_support")]
+        #[cfg(rust_1_26)]
         t!(i128, u128);
 
         #[cfg(feature = "simd_support")]
@@ -1042,10 +1041,6 @@
             t!(u64x2, u64x4, u64x8 => u64);
             t!(i64x2, i64x4, i64x8 => i64);
         }
-=======
-        #[cfg(rust_1_26)]
-        t!(i128, u128)
->>>>>>> af8aa523
     }
 
     #[test]
